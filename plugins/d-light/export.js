--- conflicted
+++ resolved
@@ -45,13 +45,9 @@
           pretty: true,
           indent: `  `
         }),
-<<<<<<< HEAD
-        mimetype: 'application/xml',
+        mimetype: `application/xml`,
         fixtures: [fixture],
         mode: mode.shortName
-=======
-        mimetype: `application/xml`
->>>>>>> 9396bfd6
       });
     }
   }
