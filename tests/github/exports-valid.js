#!/usr/bin/node

const path = require(`path`);

const { fixtureFromRepository } = require(`../../lib/model.js`);
const pullRequest = require(`./pull-request.js`);

const plugins = require(`../../plugins/plugins.json`);

let exportTests = [];
for (const pluginKey of Object.keys(plugins.data)) {
  const plugin = plugins.data[pluginKey];

  exportTests = exportTests.concat(plugin.exportTests.map(
    testKey => [pluginKey, testKey]
  ));
}

const testFixtures = require(`../test-fixtures.json`).map(
  fixture => [fixture.man, fixture.key]
);

/**
 * @typedef {object} Task
 * @property {string} manKey
 * @property {string} fixKey
 * @property {string} pluginKey
 * @property {string} testKey
 */

pullRequest.checkEnv()
  .catch(error => {
    console.error(error);
    process.exit(0); // if the environment is not correct, just exit without failing
  })
  .then(() => pullRequest.init())
  .then(prData => pullRequest.fetchChangedComponents())
  .then(changedComponents => {
    /** @type {Array.<Task>} */
    const tasks = getTasksForModel(changedComponents)
      .concat(getTasksForPlugins(changedComponents))
      .concat(getTasksForExportTests(changedComponents))
      .concat(getTasksForFixtures(changedComponents))
      .filter((task, index, arr) => {
        const firstEqualTask = arr.find(otherTask =>
          task.manKey === otherTask.manKey &&
          task.fixKey === otherTask.fixKey &&
          task.pluginKey === otherTask.pluginKey &&
          task.testKey === otherTask.testKey
        );

        // remove duplicates
        return task === firstEqualTask;
      })
      .sort((a, b) => {
        const manCompare = a.manKey.localeCompare(b.manKey);
        const fixCompare = a.fixKey.localeCompare(b.fixKey);
        const pluginCompare = a.pluginKey.localeCompare(b.pluginKey);
        const testCompare = a.testKey.localeCompare(b.testKey);

        if (manCompare !== 0) {
          return manCompare;
        }

        if (fixCompare !== 0) {
          return fixCompare;
        }

        if (pluginCompare !== 0) {
          return pluginCompare;
        }

        return testCompare;
      });

    return Promise.all(tasks.map(task => getTaskPromise(task)));
  })
  .then(taskResults => {
    let lines = [];

    if (taskResults.some(result => result.length > 0)) {
      lines.push(
        `Test the exported files of selected fixtures against the plugins' export tests.`,
        `You can run a plugin's export tests by executing:`,
        `\`$ node cli/run-export-test.js -p <plugin name> <fixtures>\``,
        ``
      );

      for (const taskResult of taskResults) {
        lines = lines.concat(taskResult);
      }
    }

    return pullRequest.updateComment({
      filename: path.relative(path.join(__dirname, `../../`), __filename),
      name: `Export files validity`,
      lines: lines
    });
  })
  .catch(error => {
    console.error(error);
    process.exit(1);
  });


/**
 * @param {!object} changedComponents What components have been changed in this PR.
 * @returns {!Array.<Task>} What export valid tasks have to be done due to changes in the model. May be empty.
 */
function getTasksForModel(changedComponents) {
  let tasks = [];

  if (changedComponents.added.model ||
    changedComponents.modified.model ||
    changedComponents.renamed.model ||
    changedComponents.removed.model) {

    for (const [manKey, fixKey] of testFixtures) {
      tasks = tasks.concat(exportTests.map(([pluginKey, testKey]) => ({
        manKey,
        fixKey,
        pluginKey,
        testKey
      })));
    }
  }

  return tasks;
}

/**
 * @param {!object} changedComponents What components have been changed in this PR.
 * @returns {!Array.<Task>} What export valid tasks have to be done due to changes in plugins. May be empty.
 */
function getTasksForPlugins(changedComponents) {
  let tasks = [];

  const changedPlugins = changedComponents.added.exports.concat(changedComponents.modified.exports);

  for (const changedPlugin of changedPlugins) {
    const pluginExportTests = plugins.data[changedPlugin].exportTests;

    for (const [manKey, fixKey] of testFixtures) {
      tasks = tasks.concat(pluginExportTests.map(testKey => ({
        manKey,
        fixKey,
        pluginKey: changedPlugin,
        testKey
      })));
    }
  }

  return tasks;
}

/**
 * @param {!object} changedComponents What components have been changed in this PR.
 * @returns {!Array.<Task>} What export valid tasks have to be done due to changes in export tests. May be empty.
 */
function getTasksForExportTests(changedComponents) {
  let tasks = [];

  const changedExportTests = changedComponents.added.exportTests.concat(changedComponents.modified.exportTests);

  for (const [manKey, fixKey] of testFixtures) {
    tasks = tasks.concat(changedExportTests.map(([pluginKey, testKey]) => ({
      manKey,
      fixKey,
      pluginKey,
      testKey
    })));
  }

  return tasks;
}

/**
 * @param {!object} changedComponents What components have been changed in this PR.
 * @returns {!Array.<Task>} What export valid tasks have to be done due to changes in fixtures. May be empty.
 */
function getTasksForFixtures(changedComponents) {
  let tasks = [];

  const fixtures = changedComponents.added.fixtures.concat(changedComponents.modified.fixtures, changedComponents.renamed.fixtures);

  for (const [manKey, fixKey] of fixtures) {
    tasks = tasks.concat(exportTests.map(([pluginKey, testKey]) => ({
      manKey,
      fixKey,
      pluginKey,
      testKey
    })));
  }

  return tasks;
}

<<<<<<< HEAD
function getFileResultPromise(test, file, indent = ``) {
  return test(file)
    .then(() => {
      return [`${indent}- :white_check_mark: ${file.name}`];
    })
    .catch(errors => {
      const fileResultLines = [
        `${indent}- :x: ${file.name}`,
        `${indent}  <details>`,
        `${indent}  <summary>Show errors</summary>`,
        `${indent}  <ul>`
      ];

      for (const error of errors) {
        const errorText = error.replace(`\n`, ``);
        fileResultLines.push(`${indent}  <li>${errorText}</li>`);
      }

      fileResultLines.push(
        `${indent}  </ul>`,
        `${indent}  </details>`
      );

      return fileResultLines;
=======
/**
 * @param {Task} task The export valid task to fulfill.
 * @returns {Promise} A promise resolving with an array of message lines.
 */
function getTaskPromise(task) {
  const plugin = require(path.join(__dirname, `../../plugins/${task.pluginKey}/export.js`));
  const test = require(path.join(__dirname, `../../plugins/${task.pluginKey}/exportTests/${task.testKey}.js`));
  const files = plugin.export([fixtureFromRepository(task.manKey, task.fixKey)]);

  let failed = false;
  return Promise.all(files.map(
    file => test(file.content)
      .then(() => {
        return `    <li>:heavy_check_mark: ${file.name}</li>`;
      })
      .catch(err => {
        failed = true;
        return `    <li><details><summary>:x: ${file.name}</summary>${err}</details></li>`;
      })
  ))
    .then(resultLines => {
      const emoji = failed ? `:x:` : `:heavy_check_mark:`;

      return [
        `<details>`,
        `  <summary>${emoji} <strong>${task.manKey} / ${task.fixKey}:</strong> ${task.pluginKey} / ${task.testKey}</summary>`,
        `  <ul>`
      ].concat(resultLines).concat([
        `  </ul>`,
        `</details>`
      ]);
>>>>>>> bf3d776b
    });
}<|MERGE_RESOLUTION|>--- conflicted
+++ resolved
@@ -195,32 +195,6 @@
   return tasks;
 }
 
-<<<<<<< HEAD
-function getFileResultPromise(test, file, indent = ``) {
-  return test(file)
-    .then(() => {
-      return [`${indent}- :white_check_mark: ${file.name}`];
-    })
-    .catch(errors => {
-      const fileResultLines = [
-        `${indent}- :x: ${file.name}`,
-        `${indent}  <details>`,
-        `${indent}  <summary>Show errors</summary>`,
-        `${indent}  <ul>`
-      ];
-
-      for (const error of errors) {
-        const errorText = error.replace(`\n`, ``);
-        fileResultLines.push(`${indent}  <li>${errorText}</li>`);
-      }
-
-      fileResultLines.push(
-        `${indent}  </ul>`,
-        `${indent}  </details>`
-      );
-
-      return fileResultLines;
-=======
 /**
  * @param {Task} task The export valid task to fulfill.
  * @returns {Promise} A promise resolving with an array of message lines.
@@ -232,7 +206,7 @@
 
   let failed = false;
   return Promise.all(files.map(
-    file => test(file.content)
+    file => test(file)
       .then(() => {
         return `    <li>:heavy_check_mark: ${file.name}</li>`;
       })
@@ -252,6 +226,5 @@
         `  </ul>`,
         `</details>`
       ]);
->>>>>>> bf3d776b
     });
 }